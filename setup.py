import setuptools


def readme():
    with open('README.md') as f:
        return f.read()


def requirements():
    with open('requirements.txt') as f:
        return f.read().splitlines()


setuptools.setup(
    name='credentialdigger',
<<<<<<< HEAD
    version='3.0.0',
=======
    version='2.2.2',
>>>>>>> dd58f5ea
    author='SAP SE',
    maintainer='Marco Rosa, Slim Trabelsi',
    maintainer_email='marco.rosa@sap.com, slim.trabelsi@sap.com',
    description='Credential Digger',
    install_requires=requirements(),
    long_description=readme(),
    long_description_content_type='text/markdown',
    url='https://github.com/SAP/credential-digger',
    packages=setuptools.find_packages(),
    include_package_data=True,
    classifiers=[
        'Programming Language :: Python :: 3',
        'Operating System :: OS Independent',
    ],
    python_requires='>3.5, <3.9',
)<|MERGE_RESOLUTION|>--- conflicted
+++ resolved
@@ -13,11 +13,7 @@
 
 setuptools.setup(
     name='credentialdigger',
-<<<<<<< HEAD
     version='3.0.0',
-=======
-    version='2.2.2',
->>>>>>> dd58f5ea
     author='SAP SE',
     maintainer='Marco Rosa, Slim Trabelsi',
     maintainer_email='marco.rosa@sap.com, slim.trabelsi@sap.com',
