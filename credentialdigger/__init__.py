--- conflicted
+++ resolved
@@ -1,10 +1,5 @@
-<<<<<<< HEAD
-from .cli import Client
-from .download import download
-from .scan import scan
-=======
 from .client import Client
 from .client_postgres import PgClient
 from .client_sqlite import SqliteClient
 from .download import download
->>>>>>> 96a7a34e
+from .scan import scan