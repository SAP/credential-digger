--- conflicted
+++ resolved
@@ -156,20 +156,12 @@
             with open(full_path, 'r', encoding='utf-8') as file_to_scan:
                 for row in file_to_scan:
                     rh = ResultHandler()
-<<<<<<< HEAD
-                    self.stream.scan(row.encode('utf-8'),
-                                     match_event_handler=rh.handle_results,
-                                     context=[row.strip(), relative_path,
-                                              commit_id,
-                                              line_number])
-=======
                     self.stream.scan(
                         row.encode('utf-8'),
                         match_event_handler=rh.handle_results,
                         context=[row.strip(), relative_path, commit_id,
                                  line_number]
                     )
->>>>>>> bee72f3a
                     if rh.result:
                         discoveries.append(rh.result)
                     line_number += 1
