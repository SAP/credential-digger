--- conflicted
+++ resolved
@@ -738,11 +738,7 @@
                 query, new_state, repo_url, file_name, snippet)
 
     def scan(self, repo_url, category=None, models=None, force=False,
-<<<<<<< HEAD
-             debug=False,similarity=False, local_repo=False, git_token=None):
-=======
              debug=False, similarity=False, local_repo=False, git_token=None):
->>>>>>> c9d912c0
         """ Launch the scan of a git repository.
 
         Parameters
@@ -789,14 +785,8 @@
 
         return self._scan(
             repo_url=repo_url, scanner=scanner, models=models, force=force,
-<<<<<<< HEAD
             debug=debug, similarity=similarity, local_repo=local_repo,
             git_token=git_token)
-=======
-            debug=debug,
-            similarity=similarity, local_repo=local_repo, git_token=git_token)
->>>>>>> c9d912c0
-
     def scan_snapshot(self, repo_url, branch_or_commit, category=None,
                       models=None, force=False, debug=False, similarity=False,
                       git_token=None, max_depth=-1, ignore_list=[]):
@@ -894,12 +884,7 @@
 
         return self._scan(
             repo_url=scan_path, scanner=scanner, models=models, force=force,
-<<<<<<< HEAD
             debug=debug, similarity=similarity, max_depth=max_depth,
-=======
-            debug=debug,
-            similarity=similarity, max_depth=max_depth,
->>>>>>> c9d912c0
             ignore_list=ignore_list)
 
     def scan_user(self, username, category=None, models=None, debug=False,
@@ -1090,14 +1075,13 @@
         latest_timestamp = int(datetime.now(timezone.utc).timestamp())
         self.update_repo(repo_url, latest_timestamp)
 
-<<<<<<< HEAD
-=======
+        # TODO: Consider only password rules
         password_rule_id = self.get_rules('password')[0]['id']
         password_discoveries = list(filter(lambda d:
                 d['rule_id'] == password_rule_id, new_discoveries))
         non_password_discoveries = list(filter(lambda d:
                 d['rule_id'] != password_rule_id, new_discoveries))
->>>>>>> c9d912c0
+
         # Analyze each new discovery. If it is classified as false positive,
         # update it in the list
         if len(password_discoveries) > 0:
@@ -1109,13 +1093,11 @@
                     logger.warning(f'Model {model} not found. Skip it.')
                     continue
 
-<<<<<<< HEAD
-=======
+        # TODO
         new_discoveries = password_discoveries + non_password_discoveries
         fp_discoveries = [
             d for d in new_discoveries if d['state'] != 'false_positive']
 
->>>>>>> c9d912c0
         # Insert the discoveries into the db
         discoveries_ids = list()
         if debug:
@@ -1169,7 +1151,6 @@
         if debug:
             model_name = model_manager.model.__class__.__name__
             logger.debug(f'Analyzing discoveries with model {model_name}')
-<<<<<<< HEAD
             false_positives = 0
             with Progress() as progress:
                 scanning_task = progress.add_task('Scanning discoveries...',
@@ -1184,10 +1165,6 @@
                 _analyze_discovery(d)
 
         # Return updated discoveries
-=======
-            logger.debug(f'Model {model_name} detected {n_false_positives}'
-                         'false positives')
->>>>>>> c9d912c0
         return discoveries
 
     def _get_scan_rules(self, category=None,):
