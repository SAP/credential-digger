--- conflicted
+++ resolved
@@ -1,9 +1,6 @@
-<<<<<<< HEAD
 import csv
+import json
 import io
-=======
-import json
->>>>>>> ca55bcc5
 import logging
 import os
 import urllib3
