--- conflicted
+++ resolved
@@ -18,12 +18,9 @@
 Discovery = namedtuple(
     'Discovery',
     'id file_name commit_id line_number snippet repo_url rule_id state timestamp')
-<<<<<<< HEAD
 FilesSummary = namedtuple(
     'FilesSummary',
     'file_name tot_discoveries new false_positives addressing not_relevant')
-=======
->>>>>>> f9c93103
 
 
 class Interface(ABC):
@@ -92,11 +89,7 @@
             The name of the file that produced the discovery
         commit_id: str
             The id of the commit introducing the discovery
-<<<<<<< HEAD
-        line_number: str
-=======
         line_number: int
->>>>>>> f9c93103
             The line number of the discovery in the file
         snippet: str
             The line matched during the scan
