from credentialdigger.cli import cli

from dotenv import load_dotenv

if __name__ == "__main__":
<<<<<<< HEAD
    load_dotenv()

    import plac
    import sys
    from credentialdigger import add_rules, download, scan

    commands = {'add_rules': add_rules, 'download': download, 'scan': scan}
    available_comamnds = f'{", ".join(commands)}'
    if len(sys.argv) == 1:
        logging.error(f'You did not call any command.\n\
            Available commands: {available_comamnds}')
        exit()
    command = sys.argv.pop(1)
    sys.argv[0] = f'credentialdigger {command}'
    if command in commands:
        plac.call(commands[command], sys.argv[1:])
    else:
        logging.error(f'Unknown command: {command}\n'
                      f'Available commands: {available_comamnds}')
=======
    cli.main()
>>>>>>> 437ce6be
<|MERGE_RESOLUTION|>--- conflicted
+++ resolved
@@ -1,28 +1,4 @@
 from credentialdigger.cli import cli
 
-from dotenv import load_dotenv
-
 if __name__ == "__main__":
-<<<<<<< HEAD
-    load_dotenv()
-
-    import plac
-    import sys
-    from credentialdigger import add_rules, download, scan
-
-    commands = {'add_rules': add_rules, 'download': download, 'scan': scan}
-    available_comamnds = f'{", ".join(commands)}'
-    if len(sys.argv) == 1:
-        logging.error(f'You did not call any command.\n\
-            Available commands: {available_comamnds}')
-        exit()
-    command = sys.argv.pop(1)
-    sys.argv[0] = f'credentialdigger {command}'
-    if command in commands:
-        plac.call(commands[command], sys.argv[1:])
-    else:
-        logging.error(f'Unknown command: {command}\n'
-                      f'Available commands: {available_comamnds}')
-=======
-    cli.main()
->>>>>>> 437ce6be
+    cli.main()