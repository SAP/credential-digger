--- conflicted
+++ resolved
@@ -44,14 +44,9 @@
 </table>
 
 {% include 'shared/_deleteRepoModal.html' %}
-<<<<<<< HEAD
 {% include 'shared/_scanRepoModal.html' %}
-=======
 {% include 'shared/_exportCSVModal.html' %}
-{% with rescan=False %}
-  {% include 'shared/_scanRepoModal.html' %}
-{% endwith %}
->>>>>>> c6ca72c1
+
 
 <script src="/res/js/scanForm.js"></script>
 <script src="/res/js/repos.js"></script>
