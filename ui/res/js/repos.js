/**
 * Handles all interactions in the repos page.
 */

/**
 * Register handlers on document ready event
 */
document.addEventListener("DOMContentLoaded", function () {
  initReposDataTable();
  initScanRepo();
  initDeleteRepo();
  initModals();
});

/**
 * Initialize DataTable plugin on the page's table
 */
function initReposDataTable() {
  $('#repos-table').DataTable({
    ...defaultTableSettings,
    processing: false,
    order: [[0, "desc"]], // Set default column sorting
    columns: [ // Table columns definition
      {
        data: "scan_active",
        className: 'dt-center scan-status',
        orderSequence: ["asc", "desc"]
      }, {
        data: "url",
<<<<<<< HEAD
        className: 'filename',
=======
        className: "filename",
>>>>>>> 885f63cf
        orderSequence: ["asc", "desc"]
      }, {
        data: "lendiscoveries",
        className: "dt-center",
        orderSequence: ["desc", "asc"]
      }, {
        data: "actions",
        orderable: false
      }
    ],
    ajax: { // AJAX source info
      url: "/get_repos",
      dataSrc: function (json) {
        // Map json data before sending it to datatable
        return json.map(item => {
          return {
            ...item,
            url: `<span>${item.url}</span>`,
<<<<<<< HEAD
            scan_active: item.scan_active ? `
              <span class="icon icon-timelapse warning-color"></span>
            ` : `
              <span class="icon icon-check_circle_outline success-color"></span>`,
=======
>>>>>>> 885f63cf
            actions: `
            <div class="btns-container">
              <div class="btn-group">
                <a class="btn outline-bg" href="/files?url=${item.url}">
                  <span class="icon icon-folder_open"></span><span>Files view</span>
                </a>
                <div class="dropdown-container">
                  <div class="dropdown-opener outline-bg">
                    <span class="icon icon-keyboard_arrow_down"></span>
                  </div>
                  <div class="dropdown">
                    <a class="btn outline-bg" href="/discoveries?url=${item.url}">
                      <span class="icon icon-error_outline"></span><span>Discoveries view</span>
                    </a>
                  </div>
                </div>
              </div>
              <button class="btn danger-bg modal-opener delete-repo-btn" data-url="${item.url}" data-modal="deleteRepoModal">
                <span class="icon icon-delete_outline"></span><span>Delete Repo</span>
              </button>
            </div>`
          }
        })
      }
    },
  });

  setInterval(function() {
    $('.dataTable').DataTable().ajax.reload();
  }, POLLING_INTERVAL);
}

/**
 * Set repository url when deleting a repo
 */
function initDeleteRepo() {
  // Use jQuery for easier event delegation
  $(document).on('click', '.delete-repo-btn', function() {
    const url = this.dataset.url;
    document.querySelector('#deleteRepoModal input[name="repo_url"]').value = url;
  });
}<|MERGE_RESOLUTION|>--- conflicted
+++ resolved
@@ -27,11 +27,7 @@
         orderSequence: ["asc", "desc"]
       }, {
         data: "url",
-<<<<<<< HEAD
-        className: 'filename',
-=======
         className: "filename",
->>>>>>> 885f63cf
         orderSequence: ["asc", "desc"]
       }, {
         data: "lendiscoveries",
@@ -50,13 +46,10 @@
           return {
             ...item,
             url: `<span>${item.url}</span>`,
-<<<<<<< HEAD
             scan_active: item.scan_active ? `
               <span class="icon icon-timelapse warning-color"></span>
             ` : `
               <span class="icon icon-check_circle_outline success-color"></span>`,
-=======
->>>>>>> 885f63cf
             actions: `
             <div class="btns-container">
               <div class="btn-group">
