--- conflicted
+++ resolved
@@ -1,5 +1,5 @@
 /**
- * Handles all interactions in the discoveries pages (files listing, file 
+ * Handles all interactions in the discoveries pages (files listing, file
  * detail and discoveries).
  */
 
@@ -151,8 +151,8 @@
               ` : ""}
             </tbody>
           </table><div>`;
-          
-	  const actions_template = discoveriesBtnGroupTemplate('Mark as')+`  
+
+	  const actions_template = discoveriesBtnGroupTemplate('Mark as')+`
 	  <input type="checkbox" class="cbSim" id="cbSim" value="yes" checked>
           <label class="cb-label">Update similar discoveries</label>`;
 
@@ -221,7 +221,7 @@
           ...snippet && { snippet: decodeHTML(snippet) }
         },
         beforeSend: function() {
-          datatable.processing(true); 
+          datatable.processing(true);
 	},
         success: function () {
           datatable.ajax.reload(null, false);
@@ -230,7 +230,6 @@
     } else {
       filename = document.querySelector("#file-name").innerText;
       snippet = this.closest('tr')?.querySelector('.snippet')?.innerHTML;
-<<<<<<< HEAD
       if (this.closest('tr')?.querySelector('#cbSim')?.checked) {
 	$.ajax({
           url: 'update_similar_discoveries',
@@ -266,24 +265,6 @@
             datatable.ajax.reload(null, false);
          }
         })
-=======
-    }
-
-    $.ajax({
-      url: 'update_discovery_group',
-      method: 'POST',
-      data: {
-        state: state,
-        url: repoUrl,
-        ...filename && { file: filename },
-        ...snippet && { snippet: decodeHTML(snippet) }
-      },
-      beforeSend: function () {
-        datatable.processing(true);
-      },
-      success: function () {
-        datatable.ajax.reload(null, false);
->>>>>>> a1229f2b
       }
     }
   });
