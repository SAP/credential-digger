--- conflicted
+++ resolved
@@ -158,26 +158,7 @@
             default:
               break;
           }
-<<<<<<< HEAD
-
-          if (json.stateFilter != null) {
-            document.querySelector("#shownDiscoveriesCounter").innerHTML =
-              `<b><u>` + json.recordsTotal + postfix + `</u></b>`;
-            document.querySelector("#shownDiscoveriesCounter").title =
-              json.uniqueRecords + " Unique snippets";
-            document.querySelector(
-              "#totalDiscoveriesCounterWithBrackets"
-            ).style.display = "";
-            document.querySelector("#totalDiscoveriesCounter").style.display =
-              "none";
-          } else {
-            document.querySelector("#shownDiscoveriesCounter").innerHTML = "";
-            document.querySelector(
-              "#totalDiscoveriesCounterWithBrackets"
-            ).style.display = "none";
-            document.querySelector("#totalDiscoveriesCounter").style.display =
-              "";
-=======
+
           if (document.querySelector("#shownDiscoveriesCounter") !== null) {
             if (json.stateFilter != null) {
               document.querySelector("#shownDiscoveriesCounter").innerHTML =
@@ -197,7 +178,6 @@
               document.querySelector("#totalDiscoveriesCounter").style.display =
                 "";
             }
->>>>>>> 09f47fb9
           }
 
           return json.data.map((item) => {
