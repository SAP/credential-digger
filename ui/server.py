import csv
import io
import os
import sys
import threading
import uuid
from collections import defaultdict
from enum import Enum
from itertools import groupby

import yaml
from dotenv import load_dotenv
from flask import Flask, jsonify, make_response, redirect, render_template,\
    request, send_file, url_for
from flask_jwt_extended import JWTManager, create_access_token
from werkzeug.utils import secure_filename

load_dotenv()

APP_ROOT = os.path.dirname(os.path.abspath(__file__))
if os.getenv('LOCAL_REPO') == 'True':
    # Load credentialdigger from local repo instead of pip
    sys.path.insert(0, os.path.join(APP_ROOT, '..'))

from backend import PgUiClient, SqliteUiClient  # noqa

app = Flask('__name__',
            static_folder=os.path.join(APP_ROOT, './res'),
            template_folder=os.path.join(APP_ROOT, './templates'))
app.config['UPLOAD_FOLDER'] = os.path.join(APP_ROOT, './backend')
app.config['DEBUG'] = True  # Remove this line in production
app.config['SECRET_KEY'] = os.getenv('SECRET_KEY')

if os.getenv('USE_PG') == 'True':
    app.logger.info('Use Postgres Client')
    c = PgUiClient(dbname=os.getenv('POSTGRES_DB'),
                   dbuser=os.getenv('POSTGRES_USER'),
                   dbpassword=os.getenv('POSTGRES_PASSWORD'),
                   dbhost=os.getenv('DBHOST'),
                   dbport=os.getenv('DBPORT'))
else:
    app.logger.info('Use Sqlite Client')
    c = SqliteUiClient(path=os.path.join(APP_ROOT, './data.db'))
c.add_rules_from_file(os.path.join(APP_ROOT, './backend/rules.yml'))

# ################### UTILS ####################


def _get_active_scans():
    active_scans = []
    for thread in threading.enumerate():
        if thread.name.startswith("credentialdigger"):
            active_scans.append(thread.name.split("@")[1])
    return active_scans


def _get_rules():
    # There may be missing ids. Restructure as a dict
    # There may be no mapping between list index and rule id
    # Not very elegant, but avoid IndexError
    rules = c.get_rules()
    cat = set()
    rulesdict = {}
    for rule in rules:
        rulesdict[rule['id']] = rule
        cat.add(rule['category'])

    return rulesdict, cat


# Store JWT's value for every connected user
registered_tokens = []


@app.before_request
def before_request():
    """ Treat all incoming requests before-hand.
    If the user is not yet logged in, she will be redirected towards the login
    page.
    """
    if os.getenv('UI_PASSWORD'):
        token = request.cookies.get('AUTH')
        if token not in registered_tokens:
            if request.endpoint != 'login' and '/res/' not in request.path:
                return render_template(
                    'login.html',
                    msg='🔒 Enter your secret key to access the scanner:')


# ################### ROUTES ####################


@app.route('/login', methods=['POST', 'GET'])
def login():
    if os.getenv('UI_PASSWORD'):
        if request.method == 'POST':
            auth_key = request.form['auth_key']
            if auth_key != os.getenv('UI_PASSWORD'):
                redirect(url_for('login'))
                return render_template('login.html',
                                       msg='❌ Wrong key, please try again:')
            # We generate a UUID to be saved as a JWT's value
            access_token = create_access_token(identity=str(uuid.uuid1()))
            resp = make_response(redirect(url_for('root')))

            # We store the encoded uuid token on the browser. A HttpOnly token
            # cannot be accessed by javascript for security purposes
            resp.set_cookie('AUTH',
                            value=str(access_token),
                            httponly=True,
                            secure=request.is_secure)
            resp.set_cookie('logged_in', 'True')
            # Store the new JWT's value in the registered_tokens list
            registered_tokens.append(str(access_token))
            return resp
        else:
            redirect(url_for('login'))
            return render_template(
                'login.html',
                msg='🔒 Enter your secret key to access the scanner:')
    else:
        return redirect(url_for('root'))


@app.route('/logout')
def logout():
    """ The user loses her access to the tool when her JWT's value no longer
    exists in the local registered_tokens list.
    """
    if os.getenv('UI_PASSWORD'):
        token = request.cookies.get('AUTH')
        registered_tokens.remove(token)
        resp = make_response(redirect(url_for('root')))
        resp.delete_cookie('AUTH')
        return resp
    else:
        return redirect(url_for('root'))


@app.route('/')
def root():
    repos = c.get_repos()

    # Total num of discoveries
    tot_discoveries = c.get_discoveries_count()

    rulesdict, cat = _get_rules()

    return render_template('repos.html',
                           tot_discoveries=tot_discoveries,
                           len_repos=len(repos),
                           len_rules=len(rulesdict),
                           categories=list(cat))


@app.route('/files', methods=['GET'])
def files():
    # Get all the discoveries of this repository
    url = request.args.get('url')
    rulesdict, cat = _get_rules()
    discoveries_count = c.get_discoveries_count(repo_url=url)
    active_scans = _get_active_scans()
    scanning = url in active_scans

    return render_template('discoveries/files.html',
                           url=url,
                           discoveries_count=discoveries_count,
                           scanning=scanning,
                           categories=list(cat))


@app.route('/discoveries', methods=['GET'])
def discoveries():
    # Get all the discoveries of this repository
    url = request.args.get('url')
    file = request.args.get('file')
    rulesdict, cat = _get_rules()
    discoveries_count = c.get_discoveries_count(repo_url=url, file_name=file)
    active_scans = _get_active_scans()
    scanning = url in active_scans

    _, discoveries = c.get_discoveries(url, file)
    leaks_count = c.count_discoveries_per_state(discoveries, state='new')
    false_positives_count = c.count_discoveries_per_state(
        discoveries, state='false_positive')
    addressing_count = c.count_discoveries_per_state(
        discoveries, state='addressing')
    not_relevant_count = c.count_discoveries_per_state(
        discoveries, state='not_relevant')
    fixed_count = c.count_discoveries_per_state(discoveries, state='fixed')

    page_to_render = 'discoveries/discoveries.html'
    if file:
        page_to_render = 'discoveries/file.html'

    return render_template(page_to_render,
                           url=url,
                           file=file,
                           discoveries_count=discoveries_count,
                           scanning=scanning,
                           categories=list(cat),
                           leaks_count=leaks_count,
                           false_positives_count=false_positives_count,
                           addressing_count=addressing_count,
                           not_relevant_count=not_relevant_count,
                           fixed_count=fixed_count)


@app.route('/rules')
def rules():
    rules = c.get_rules()
    return render_template('rules.html', rules=rules)


@app.route('/delete_repo', methods=['POST'])
def delete_repo():
    c.delete_repo(**request.values)
    return redirect('/')


@app.route('/add_rule', methods=['POST'])
def add_rule():
    c.add_rule(**request.values)
    return redirect('/rules')


@app.route('/delete_rule', methods=['POST'])
def delete_rule():
    c.delete_rule(**request.values)
    return redirect('/rules')


@app.route('/upload_rule', methods=['POST'])
def upload_rule():
    file = request.files['filename']
    filename = secure_filename(file.filename)
    file.save(os.path.join(app.config['UPLOAD_FOLDER'], filename))
    c.add_rules_from_file(os.path.join(app.config['UPLOAD_FOLDER'], filename))
    return redirect('/rules')


@app.route('/download_rule')
def download_rule():
    rules = c.get_rules()
    dictrules = defaultdict(list)
    for rule in rules:
        dictrules['rules'].append({
            'regex': rule['regex'],
            'category': rule['category'],
            'description': rule['description']
        })

    with open(os.path.join(APP_ROOT, './backend/Downloadrules.yml'),
              'w') as file:
        yaml.dump(dict(dictrules), file)
    return send_file(os.path.join(APP_ROOT, './backend/Downloadrules.yml'),
                     as_attachment=True)


# ################### JSON APIs ####################


@app.route('/scan_repo', methods=['POST'])
def scan_repo():
    # Get scan properties
    repo_link = request.form['repolink'].strip()
    rules_to_use = request.form.get('rule_to_use')
    use_snippet_model = request.form.get('snippetModel')
    use_path_model = request.form.get('pathModel')
    # If the form does not contain the 'Force' checkbox,
    # then 'forceScan' will be set to False; thus, ignored.
    force_scan = request.form.get('forceScan') == 'force'
    git_token = request.form.get('gitToken')
    snapshot = request.form.get('repoSnapshot')
    local_repo = not (repo_link.startswith('http://')
                      or repo_link.startswith('https://'))

    url_is_valid, err_code = c.check_repo(
        repo_link, git_token, local_repo, snapshot)
    if not url_is_valid:
        return err_code, 401

    # Set up models
    models = []
    if use_path_model == 'path':
        models.append('PathModel')
    if use_snippet_model == 'snippet':
        models.append('SnippetModel')

    # Setup scan arguments
    target_scan_function = c.scan
    args = {
        'repo_url': repo_link,
        'models': models,
        'force': force_scan,
        'git_token': git_token,
        'local_repo': local_repo,
        'similarity': True
    }
    if rules_to_use != 'all':
        args['category'] = rules_to_use
    if snapshot:
        args['branch_or_commit'] = snapshot
        args.pop('local_repo')  # Remove this argument
        # TODO: reintroduce it when local snapshots will be supported
        target_scan_function = c.scan_snapshot
        app.logger.debug(f'Scan snapshot of the repo at {snapshot}')

    thread = threading.Thread(name=f'credentialdigger@{repo_link}',
                              target=target_scan_function,
                              kwargs=args)
    thread.start()

    return 'OK', 200


@app.route('/get_repos')
def get_repos():
    active_scans = _get_active_scans()

    repos = c.get_repos()
    for repo in repos:
        repo['lendiscoveries'] = c.get_discoveries_count(repo['url'])
        _, discoveries = c.get_discoveries(repo['url'])
        repo['leaks_count'] = c.count_discoveries_per_state(
            discoveries, state='new')
        repo['false_positives_count'] = c.count_discoveries_per_state(
            discoveries, state='false_positive')
        repo['addressing_count'] = c.count_discoveries_per_state(
            discoveries, state='addressing')
        repo['not_relevant_count'] = c.count_discoveries_per_state(
            discoveries, state='not_relevant')
        repo['fixed_count'] = c.count_discoveries_per_state(
            discoveries, state='fixed')
        repo['scan_active'] = False
        if repo['url'] in active_scans:
            repo['scan_active'] = True

    return jsonify(repos)


@app.route('/get_files', methods=['GET'])
def get_files():
    # Get all the discoveries of this repository
    url = request.args.get('url')
    files = c.get_files_summary(url)
    return jsonify(files)


@app.route('/get_discoveries', methods=['GET'])
def get_discoveries():
    # Get all the discoveries of this repository
    url = request.args.get('url')
    file_name = request.args.get('file')
    where = request.args['search[value]']
    where = where if len(where) > 0 else None
    limit = int(request.args['length'])
    offset = int(request.args['start'])
    order_by_index = request.args['order[0][column]']
    order_by = request.args[f'columns[{order_by_index}][data]']
    order_direction = request.args['order[0][dir]']

    # Determine the state filter value
    col_index = 0
    state_filter = None
    while f'columns[{col_index}][data]' in request.args:
        if request.args[f'columns[{col_index}][data]'] == 'state':
            state_filter = request.args[f'columns[{col_index}][search][value]']
            if len(state_filter) == 0 or state_filter == 'all':
                state_filter = None
            break
        col_index += 1

    discoveries_count, discoveries = c.get_discoveries(
        repo_url=url,
        file_name=file_name,
        state_filter=state_filter,
        where=where,
        limit=limit,
        offset=offset,
        order_by=order_by,
        order_direction=order_direction)

    # Add the category to each discovery
    _assign_categories(discoveries)

    # Build the response json
    class States(Enum):
        new = 0
        false_positive = 1
        addressing = 2
        not_relevant = 3

    discoveries = sorted(
        discoveries,
        key=lambda i: (i['snippet'], i['category'], States[i['state']].value))
    response = {
        'recordsTotal': discoveries_count,
        'recordsFiltered': discoveries_count,
        'data': sorted([{'snippet': keys[0],
                         'category': keys[1],
                         'state': States(keys[2]).name,
                         'occurrences': [{'file_name': i['file_name'],
                                          'line_number': i['line_number'],
                                          'commit_id': i['commit_id'],
                                          'id': i['id']
                                          } for i in list(values)],
                         } for keys, values in groupby(
                             discoveries, lambda i:
                             (i['snippet'], i['category'],
                              States[i['state']].value))],
                       key=lambda i: States[i[order_by]].value,
                       reverse=order_direction == 'desc')
    }

    return jsonify(response)


@app.route('/get_scan_status')
def get_scan_status():
    url = request.args.get('url')
    active_scans = _get_active_scans()
    return jsonify({'scanning': url in active_scans})


@app.route('/update_discovery_group', methods=['POST'])
def update_discovery_group():
    state = request.form.get('state')
    url = request.form.get('url')
    file = request.form.get('file')
    snippet = request.form.get('snippet')
    response = c.update_discovery_group(state, url, file, snippet)
    if response is False:
        return 'Error in updatating the discovery group', 500
    else:
        return 'OK', 200


<<<<<<< HEAD
def _assign_categories(discoveries):
    """ Add the category to each discovery

    Parameters
    ----------
    discoveries: list
        List of discoveries without assigned categories to them

    Returns
    -------
    list
        List of discoveries with categories assigned to them
    """
    rulesdict, _ = _get_rules()
    for discovery in discoveries:
        if discovery['rule_id']:
            discovery['category'] = rulesdict[discovery['rule_id']]['category']
        else:
            discovery['category'] = '(rule deleted)'


@app.route('/export_discoveries_csv', methods=['GET', 'POST'])
def export_discoveries_csv():
    url = request.form.get('repo_url')
    _, discoveries = c.get_discoveries(url)

    # Add the category to each discovery
    _assign_categories(discoveries)

    # States of discoveries to export
    states = []
    if request.form.get('checkAll') == 'all':
        states = ['new', 'false_positive',
                  'addressing', 'not_relevant', 'fixed']
    else:
        states = request.form.getlist('check')

    # filter out based on states
    filtered_discoveries = list(
        filter(lambda d: d.get('state') in states, discoveries))

    try:
        stringIO = io.StringIO()
        csv_writer = csv.DictWriter(stringIO, discoveries[0].keys())
        csv_writer.writeheader()
        csv_writer.writerows(filtered_discoveries)
        response_csv = make_response(stringIO.getvalue())
        report_name = f'report-{url.split("/")[-1]}.csv'
        response_csv.headers['Content-Disposition'] = f'attachment; \
                                                    filename={report_name}'
        response_csv.headers['Content-type'] = 'text/csv'
        return response_csv
    except IndexError as error:
        app.logger.error(error)
    except Exception as exception:
        app.logger.exception(exception)

    return 'No content', 204

=======
@app.route('/update_similar_discoveries', methods=['POST'])
def update_similar_discoveries():
    target_snippet = request.form.get('snippet')
    state = request.form.get('state')
    url = request.form.get('url')
    file = request.form.get('file')

    response1 = c.update_discovery_group(state, url, file, target_snippet)
    response2 = c.update_similar_snippets(target_snippet,
                                          state,
                                          url)
    if response1 is False or response2 is False:
        return 'Error in updating similar snippets', 500
    else:
        return 'OK', 200
>>>>>>> 2b1725fd

jwt = JWTManager(app)
if __name__ == '__main__':
    app.run(host='0.0.0.0', port=5000)<|MERGE_RESOLUTION|>--- conflicted
+++ resolved
@@ -436,7 +436,7 @@
         return 'OK', 200
 
 
-<<<<<<< HEAD
+
 def _assign_categories(discoveries):
     """ Add the category to each discovery
 
@@ -496,7 +496,7 @@
 
     return 'No content', 204
 
-=======
+
 @app.route('/update_similar_discoveries', methods=['POST'])
 def update_similar_discoveries():
     target_snippet = request.form.get('snippet')
@@ -512,7 +512,7 @@
         return 'Error in updating similar snippets', 500
     else:
         return 'OK', 200
->>>>>>> 2b1725fd
+
 
 jwt = JWTManager(app)
 if __name__ == '__main__':
